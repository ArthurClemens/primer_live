defmodule PrimerLive.MixProject do
  use Mix.Project

  def project do
    [
      app: :primer_live,
      version: "0.2.3",
      homepage_url: "https://github.com/ArthurClemens/primer_live",
      description: description(),
      package: package(),
      aliases: aliases(),
      name: "PrimerLive",
      deps: deps(),
      docs: docs()
    ]
  end

  defp description() do
    "A collection of function components that implements GitHub's Primer Design System."
  end

  # Run "mix help compile.app" to learn about applications.
  def application do
    [
      extra_applications: [:logger]
    ]
  end

  # Run "mix help deps" to learn about dependencies.
  defp deps do
    [
      {:credo, "~> 1.7", only: [:dev, :test], runtime: false},
      {:ecto_sql, "~> 3.9"},
      {:esbuild, "~> 0.7", only: :dev},
      {:ex_doc, "~> 0.29", only: :dev},
<<<<<<< HEAD
      {:phoenix_html, "~> 3.3"},
      {:phoenix_live_view, "~> 0.18.3"},
=======
      {:phoenix_html, "~> 3.3.0"},
      {:phoenix_live_view, ">= 0.18.3"},
>>>>>>> 32cc1405
      {:jason, "~> 1.4"}
    ]
  end

  defp docs do
    [
      main: "PrimerLive",
      groups_for_functions: [
        Alerts: &(&1[:section] == :alerts),
        Avatars: &(&1[:section] == :avatars),
        Blankslate: &(&1[:section] == :blankslate),
        Box: &(&1[:section] == :box),
        "Branch name": &(&1[:section] == :branch_name),
        Breadcrumbs: &(&1[:section] == :breadcrumbs),
        Buttons: &(&1[:section] == :buttons),
        Dialog: &(&1[:section] == :dialog),
        Drawer: &(&1[:section] == :drawer),
        "Styled HTML": &(&1[:section] == :styled_html),
        Forms: &(&1[:section] == :forms),
        Header: &(&1[:section] == :header),
        Icons: &(&1[:section] == :icons),
        Labels: &(&1[:section] == :labels),
        Layout: &(&1[:section] == :layout),
        Links: &(&1[:section] == :links),
        Loaders: &(&1[:section] == :loaders),
        Markdown: &(&1[:section] == :markdown),
        Menus: &(&1[:section] == :menus),
        Navigation: &(&1[:section] == :navigation),
        Pagination: &(&1[:section] == :pagination),
        Popover: &(&1[:section] == :popover),
        Progress: &(&1[:section] == :progress),
        Subhead: &(&1[:section] == :subhead),
        Theme: &(&1[:section] == :theme),
        Timeline: &(&1[:section] == :timeline),
        Toasts: &(&1[:section] == :toasts),
        Tooltips: &(&1[:section] == :tooltips),
        Truncate: &(&1[:section] == :truncate)
      ],
      extras: [
        "LICENSE.md"
      ]
    ]
  end

  defp package do
    [
      maintainers: ["Arthur Clemens"],
      licenses: ["MIT"],
      links: %{
        GitHub: "https://github.com/ArthurClemens/primer_live"
      },
      files:
        ~w(lib .formatter.exs mix.exs README* LICENSE* priv/octicon_builder/build.exs priv/static
                CHANGELOG* package.json)
    ]
  end

  defp aliases do
    [
      setup: ["deps.get", "cmd --cd assets npm install"],
      "assets.build": [
        "cmd npm --prefix assets run build:clear -- ../priv/static/*",
        "cmd npm --prefix assets run build -- --format=esm --sourcemap --outfile=../priv/static/primer-live.esm.js",
        "cmd npm --prefix assets run build -- --format=cjs --sourcemap --outfile=../priv/static/primer-live.cjs.js",
        "cmd npm --prefix assets run build -- --format=iife --target=es2016 --outfile=../priv/static/primer-live.js",
        "cmd npm --prefix assets run build -- --format=iife --target=es2016 --minify --outfile=../priv/static/primer-live.min.js",
        "cmd npm --prefix assets run build:types"
      ]
    ]
  end
end<|MERGE_RESOLUTION|>--- conflicted
+++ resolved
@@ -33,13 +33,8 @@
       {:ecto_sql, "~> 3.9"},
       {:esbuild, "~> 0.7", only: :dev},
       {:ex_doc, "~> 0.29", only: :dev},
-<<<<<<< HEAD
       {:phoenix_html, "~> 3.3"},
-      {:phoenix_live_view, "~> 0.18.3"},
-=======
-      {:phoenix_html, "~> 3.3.0"},
       {:phoenix_live_view, ">= 0.18.3"},
->>>>>>> 32cc1405
       {:jason, "~> 1.4"}
     ]
   end
